--- conflicted
+++ resolved
@@ -45,25 +45,13 @@
     ],
 )
 
-<<<<<<< HEAD
-=======
 # This is a headers target that extra XLA devices can use to prevent
 # circular dependencies.  Devices that are compiled as separate shared
 # objects can also use it to prevent linking of library code.
->>>>>>> 319b6ce8
 cc_header_only_library(
     name = "xla_headers_lib",
     visibility = ["//visibility:public"],
     deps = [
-<<<<<<< HEAD
-        "//tensorflow/core:framework_headers_lib",
-        "//tensorflow/core:stream_executor_headers_lib",
-        "//tensorflow/compiler/xla:xla_proto",
-        "//tensorflow/compiler/xla:xla_data_proto",
-        "//tensorflow/compiler/xla/client:client_library",
-        "//tensorflow/compiler/xla/legacy_flags:layout_util_flags",
-        "//tensorflow/compiler/xla/service:hlo",
-=======
         "//tensorflow/compiler/xla:xla_data_proto",
         "//tensorflow/compiler/xla:xla_proto",
         "//tensorflow/compiler/xla/client:client_library",
@@ -71,7 +59,6 @@
         "//tensorflow/compiler/xla/service:hlo",
         "//tensorflow/core:framework_headers_lib",
         "//tensorflow/core:stream_executor_headers_lib",
->>>>>>> 319b6ce8
     ],
 )
 
