# Copyright 2017 The TensorFlow Authors. All Rights Reserved.
#
# Licensed under the Apache License, Version 2.0 (the "License");
# you may not use this file except in compliance with the License.
# You may obtain a copy of the License at
#
#     http://www.apache.org/licenses/LICENSE-2.0
#
# Unless required by applicable law or agreed to in writing, software
# distributed under the License is distributed on an "AS IS" BASIS,
# WITHOUT WARRANTIES OR CONDITIONS OF ANY KIND, either express or implied.
# See the License for the specific language governing permissions and
# limitations under the License.
# ==============================================================================
"""Additional XLA devices to be included in the unit test suite."""

# If you wish to edit this file without checking it into the repo, consider:
#   git update-index --assume-unchanged tensorflow/compiler/tests/plugin.bzl

plugins = {
<<<<<<< HEAD
  "poplar": {
    "device":"IPU",
    "types":"DT_FLOAT,DT_INT32",
    "tags":[],
    "args":["--disabled_manifest=tensorflow/compiler/plugin/poplar/disabled_manifest.txt"],
    "data":["//tensorflow/compiler/plugin/poplar:disabled_manifest.txt"],
    "deps":[],
  },
  "poplar_ipu_hw": {
    "device":"IPU",
    "types":"DT_FLOAT,DT_INT32",
    "tags":[],
    "args":["--disabled_manifest=tensorflow/compiler/plugin/poplar/disabled_manifest_ipu.txt"],
    "data":["//tensorflow/compiler/plugin/poplar:disabled_manifest_ipu.txt"],
    "deps":[],
  },
}
=======
    #"example": {
    #  "device":"XLA_MY_DEVICE",
    #  "types":"DT_FLOAT,DT_HALF,DT_INT32",
    #   "tags":[],
    #   "args":["--disabled_manifest=tensorflow/compiler/plugin/example/disabled_manifest.txt"],
    #   "data":["//tensorflow/compiler/plugin/example:disabled_manifest.txt"],
    #   "deps":[],
    #},
}
>>>>>>> 9a9a5a5e
<|MERGE_RESOLUTION|>--- conflicted
+++ resolved
@@ -18,7 +18,6 @@
 #   git update-index --assume-unchanged tensorflow/compiler/tests/plugin.bzl
 
 plugins = {
-<<<<<<< HEAD
   "poplar": {
     "device":"IPU",
     "types":"DT_FLOAT,DT_INT32",
@@ -35,8 +34,6 @@
     "data":["//tensorflow/compiler/plugin/poplar:disabled_manifest_ipu.txt"],
     "deps":[],
   },
-}
-=======
     #"example": {
     #  "device":"XLA_MY_DEVICE",
     #  "types":"DT_FLOAT,DT_HALF,DT_INT32",
@@ -45,5 +42,4 @@
     #   "data":["//tensorflow/compiler/plugin/example:disabled_manifest.txt"],
     #   "deps":[],
     #},
-}
->>>>>>> 9a9a5a5e
+}