package(default_visibility = ["//visibility:public"])

licenses(["notice"])  # Apache 2.0

# Primary purpose of this config is to replace ::util::Status with our custom
# light implementation ::tflite::gpu::StatusLite to reduce binary size.  Besides
# that, certain features that were hard to communicate without full open source
# were hidden away too such as compiled models, serialization, and metadata.
# While the latter will be fully available with the open source release, the
# former will have to stay until absl::Status is released.
config_setting(
    name = "tflite_gpu_binary_release",
    values = {"copt": "-DTFLITE_GPU_BINARY_RELEASE"},
)

cc_library(
    name = "gl_delegate",
    srcs = ["gl_delegate.cc"],
    hdrs = ["gl_delegate.h"],
    linkopts = select({
        "//tensorflow:android": [
            "-lEGL",
            "-lGLESv3",
        ],
        "//conditions:default": [],
    }),
    deps = [
        "@com_google_absl//absl/types:span",
        "//tensorflow/lite:kernel_api",
        "//tensorflow/lite:minimal_logging",
        "//tensorflow/lite/c:c_api_internal",
        "//tensorflow/lite/delegates/gpu/common:convert",
        "//tensorflow/lite/delegates/gpu/common:model",
        "//tensorflow/lite/delegates/gpu/common:model_builder",
        "//tensorflow/lite/delegates/gpu/common:model_transformer",
        "//tensorflow/lite/delegates/gpu/common:shape",
        "//tensorflow/lite/delegates/gpu/common:status",
        "//tensorflow/lite/delegates/gpu/common:tensor",
        "//tensorflow/lite/delegates/gpu/common/transformations:general_transformations",
        "//tensorflow/lite/delegates/gpu/gl:api",
        "//tensorflow/lite/delegates/gpu/gl:command_queue",
        "//tensorflow/lite/delegates/gpu/gl:compiler",
        "//tensorflow/lite/delegates/gpu/gl:egl_environment",
        "//tensorflow/lite/delegates/gpu/gl:gl_call",
        "//tensorflow/lite/delegates/gpu/gl/converters:bhwc_to_phwc4",
        "//tensorflow/lite/delegates/gpu/gl/converters:phwc4_to_bhwc",
        "//tensorflow/lite/delegates/gpu/gl/kernels:registry",
        "//tensorflow/lite/delegates/gpu/gl/workgroups:best_effort_calculator",
    ] + select({
        "//conditions:default": [
            "//tensorflow/lite/delegates/gpu/gl:common_cc_fbs",
            "//tensorflow/lite/delegates/gpu/gl:metadata_cc_fbs",
            "//tensorflow/lite/delegates/gpu/gl:workgroups_cc_fbs",
            "@flatbuffers",
            "//tensorflow/lite/schema:schema_fbs",
        ],
        ":tflite_gpu_binary_release": [],
    }),
)

objc_library(
    name = "metal_delegate",
    srcs = ["metal_delegate.mm"],
    hdrs = ["metal_delegate.h"],
    copts = ["-std=c++11"],
    sdk_frameworks = ["Metal"],
    deps = [
        "//tensorflow/lite:kernel_api",
        "//tensorflow/lite:minimal_logging",
        "//tensorflow/lite/c:c_api_internal",
        "//tensorflow/lite/delegates/gpu/common:convert",
        "//tensorflow/lite/delegates/gpu/common:model",
        "//tensorflow/lite/delegates/gpu/common:model_builder",
        "//tensorflow/lite/delegates/gpu/common:model_transformer",
        "//tensorflow/lite/delegates/gpu/common:shape",
        "//tensorflow/lite/delegates/gpu/common:status",
        "//tensorflow/lite/delegates/gpu/common:tensor",
        "//tensorflow/lite/delegates/gpu/common:types",
        "//tensorflow/lite/delegates/gpu/common/transformations:general_transformations",
        "//tensorflow/lite/delegates/gpu/metal:api",
        "//tensorflow/lite/delegates/gpu/metal:buffer_convert",
        "//tensorflow/lite/delegates/gpu/metal:compiled_model",
        "//tensorflow/lite/delegates/gpu/metal:inference_context",
        "@com_google_absl//absl/types:span",
    ],
)

# build -c opt --config android_arm64 --copt -Os --copt -DTFLITE_GPU_BINARY_RELEASE --copt -fvisibility=hidden --linkopt -s --strip always :libtensorflowlite_gpu_gl.so
cc_binary(
<<<<<<< HEAD
    name = "libtflite_gpu_gl.so",
    linkopts = [
            "-Wl,-soname=libtflite_gpu_gl.so"
        ] + select({
=======
    name = "libtensorflowlite_gpu_gl.so",
    linkopts = select({
>>>>>>> 8239c350
        "//tensorflow:android": [
            "-lEGL",
            "-lGLESv3",
        ],
        "//conditions:default": [],
    }),
    linkshared = 1,
    linkstatic = 1,
    tags = [
        "nobuilder",
        "notap",
    ],
    deps = [":gl_delegate"],
)

# build -c opt --config ios_arm64 --copt -Os --copt -DTFLITE_GPU_BINARY_RELEASE --copt -fvisibility=hidden --linkopt -s --strip always :libtensorflowlite_gpu_metal.so
cc_binary(
    name = "libtensorflowlite_gpu_metal.so",
    linkshared = 1,
    linkstatic = 1,
    tags = [
        "nobuilder",
        "notap",
    ],
    deps = [":metal_delegate"],
)<|MERGE_RESOLUTION|>--- conflicted
+++ resolved
@@ -87,15 +87,10 @@
 
 # build -c opt --config android_arm64 --copt -Os --copt -DTFLITE_GPU_BINARY_RELEASE --copt -fvisibility=hidden --linkopt -s --strip always :libtensorflowlite_gpu_gl.so
 cc_binary(
-<<<<<<< HEAD
-    name = "libtflite_gpu_gl.so",
+    name = "libtensorflowlite_gpu_gl.so",
     linkopts = [
-            "-Wl,-soname=libtflite_gpu_gl.so"
+            "-Wl,-soname=libtensorflowlite_gpu_gl.so"
         ] + select({
-=======
-    name = "libtensorflowlite_gpu_gl.so",
-    linkopts = select({
->>>>>>> 8239c350
         "//tensorflow:android": [
             "-lEGL",
             "-lGLESv3",
