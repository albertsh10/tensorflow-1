--- conflicted
+++ resolved
@@ -64,8 +64,6 @@
                        keras.initializers.ZerosV2)
     else:
       self.assertIsInstance(new_layer, batchnorm_v1.BatchNormalization)
-<<<<<<< HEAD
-=======
       self.assertEqual(new_layer.beta_initializer.__class__,
                        keras.initializers.Zeros)
     self.assertEqual(new_layer.gamma_regularizer.__class__,
@@ -91,7 +89,6 @@
                        keras.initializers.ZerosV2)
     else:
       self.assertIsInstance(new_layer, batchnorm_v1.BatchNormalization)
->>>>>>> 51acb2b2
       self.assertEqual(new_layer.beta_initializer.__class__,
                        keras.initializers.Zeros)
     self.assertEqual(new_layer.gamma_regularizer.__class__,
