--- conflicted
+++ resolved
@@ -65,12 +65,8 @@
     'google_pasta >= 0.1.6',
     'keras_applications >= 1.0.8',
     'keras_preprocessing >= 1.0.5',
-<<<<<<< HEAD
     'networkx >= 2.2',
-    'numpy >= 1.14.5, < 2.0',
-=======
     'numpy >= 1.16.0, < 2.0',
->>>>>>> 49cd2732
     'opt_einsum >= 2.3.2',
     'six >= 1.10.0',
     'protobuf >= 3.6.1',
