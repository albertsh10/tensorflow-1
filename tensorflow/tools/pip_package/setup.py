# Copyright 2015 The TensorFlow Authors. All Rights Reserved.
#
# Licensed under the Apache License, Version 2.0 (the "License");
# you may not use this file except in compliance with the License.
# You may obtain a copy of the License at
#
#     http://www.apache.org/licenses/LICENSE-2.0
#
# Unless required by applicable law or agreed to in writing, software
# distributed under the License is distributed on an "AS IS" BASIS,
# WITHOUT WARRANTIES OR CONDITIONS OF ANY KIND, either express or implied.
# See the License for the specific language governing permissions and
# limitations under the License.
# ==============================================================================
"""TensorFlow is an open source machine learning framework for everyone.

TensorFlow is an open source software library for high performance numerical
computation. Its flexible architecture allows easy deployment of computation
across a variety of platforms (CPUs, GPUs, TPUs), and from desktops to clusters
of servers to mobile and edge devices.

Originally developed by researchers and engineers from the Google Brain team
within Google's AI organization, it comes with strong support for machine
learning and deep learning and the flexible numerical computation core is used
across many other scientific domains.
"""

from __future__ import absolute_import
from __future__ import division
from __future__ import print_function

import fnmatch
import os
import re
import sys

from setuptools import Command
from setuptools import find_packages
from setuptools import setup
from setuptools.command.install import install as InstallCommandBase
from setuptools.dist import Distribution

DOCLINES = __doc__.split('\n')

# This version string is semver compatible, but incompatible with pip.
# For pip, we will remove all '-' characters from this string, and use the
# result for pip.
# Also update tensorflow/tensorflow.bzl and
# tensorflow/core/public/version.h
_VERSION = '2.0.0'

if '--version' in sys.argv:
  version_idx = sys.argv.index('--version')
  _VERSION = sys.argv[version_idx + 1]
  print("version specified is " + _VERSION)
  sys.argv.remove('--version')
  sys.argv.pop(version_idx)

REQUIRED_PACKAGES = [
    'absl-py >= 0.7.0',
    'astor >= 0.6.0',
    'backports.weakref >= 1.0rc1;python_version<"3.4"',
    'enum34 >= 1.1.6;python_version<"3.4"',
    'gast == 0.2.2',
    'google_pasta >= 0.1.6',
    'keras_applications >= 1.0.8',
<<<<<<< HEAD
    'keras_preprocessing >= 1.0.5',
    'networkx >= 2.2',
=======
    'keras_preprocessing >= 1.1.0',
>>>>>>> 1920c9b9
    'numpy >= 1.16.0, < 2.0',
    'opt_einsum >= 2.3.2',
    'protobuf >= 3.8.0',
    'tensorboard >= 2.0.0, < 2.1.0',
    'tensorflow_estimator >= 2.0.0, < 2.1.0',
    'termcolor >= 1.1.0',
    'wrapt >= 1.11.1',
    # python3 requires wheel 0.26
    'wheel >= 0.26;python_version>="3"',
    'wheel;python_version<"3"',
    # mock comes with unittest.mock for python3, need to install for python2
    'mock >= 2.0.0;python_version<"3"',
    # functools comes with python3, need to install the backport for python2
    'functools32 >= 3.2.3;python_version<"3"',
    'six >= 1.12.0',
]

if sys.byteorder == 'little':
  # grpcio does not build correctly on big-endian machines due to lack of
  # BoringSSL support.
  # See https://github.com/tensorflow/tensorflow/issues/17882.
  REQUIRED_PACKAGES.append('grpcio >= 1.8.6')

project_name = 'tensorflow'
if '--project_name' in sys.argv:
  project_name_idx = sys.argv.index('--project_name')
  project_name = sys.argv[project_name_idx + 1]
  sys.argv.remove('--project_name')
  sys.argv.pop(project_name_idx)

# tf-nightly should depend on tb-nightly
if 'tf_nightly' in project_name:
  for i, pkg in enumerate(REQUIRED_PACKAGES):
    if 'tensorboard' in pkg:
      REQUIRED_PACKAGES[i] = 'tb-nightly >= 2.1.0a0, < 2.2.0a0'
    elif 'tensorflow_estimator' in pkg and '2.0' in project_name:
      REQUIRED_PACKAGES[i] = 'tensorflow-estimator-2.0-preview'
    elif 'tensorflow_estimator' in pkg:
      REQUIRED_PACKAGES[i] = 'tf-estimator-nightly'

# pylint: disable=line-too-long
CONSOLE_SCRIPTS = [
    'toco_from_protos = tensorflow.lite.toco.python.toco_from_protos:main',
    'tflite_convert = tensorflow.lite.python.tflite_convert:main',
    'toco = tensorflow.lite.python.tflite_convert:main',
    'saved_model_cli = tensorflow.python.tools.saved_model_cli:main',
    # We need to keep the TensorBoard command, even though the console script
    # is now declared by the tensorboard pip package. If we remove the
    # TensorBoard command, pip will inappropriately remove it during install,
    # even though the command is not removed, just moved to a different wheel.
    'tensorboard = tensorboard.main:run_main',
    'tf_upgrade_v2 = tensorflow.tools.compatibility.tf_upgrade_v2_main:main',
    'estimator_ckpt_converter = tensorflow_estimator.python.estimator.tools.checkpoint_converter:main',
]
# pylint: enable=line-too-long

# Only keep freeze_graph console script in 1.X.
if _VERSION.startswith('1.') and '_2.0' not in project_name:
  CONSOLE_SCRIPTS.append(
      'freeze_graph = tensorflow.python.tools.freeze_graph:run_main')

# remove the tensorboard console script if building tf_nightly
if 'tf_nightly' in project_name:
  CONSOLE_SCRIPTS.remove('tensorboard = tensorboard.main:run_main')

TEST_PACKAGES = [
    'scipy >= 0.15.1',
]


class BinaryDistribution(Distribution):

  def has_ext_modules(self):
    return True


class InstallCommand(InstallCommandBase):
  """Override the dir where the headers go."""

  def finalize_options(self):
    ret = InstallCommandBase.finalize_options(self)
    self.install_headers = os.path.join(self.install_purelib, 'tensorflow_core',
                                        'include')
    self.install_lib = self.install_platlib
    return ret


class InstallHeaders(Command):
  """Override how headers are copied.

  The install_headers that comes with setuptools copies all files to
  the same directory. But we need the files to be in a specific directory
  hierarchy for -I <include_dir> to work correctly.
  """
  description = 'install C/C++ header files'

  user_options = [('install-dir=', 'd',
                   'directory to install header files to'),
                  ('force', 'f',
                   'force installation (overwrite existing files)'),
                 ]

  boolean_options = ['force']

  def initialize_options(self):
    self.install_dir = None
    self.force = 0
    self.outfiles = []

  def finalize_options(self):
    self.set_undefined_options('install',
                               ('install_headers', 'install_dir'),
                               ('force', 'force'))

  def mkdir_and_copy_file(self, header):
    install_dir = os.path.join(self.install_dir, os.path.dirname(header))
    # Get rid of some extra intervening directories so we can have fewer
    # directories for -I
    install_dir = re.sub('/google/protobuf_archive/src', '', install_dir)
    install_dir = re.sub('/include/tensorflow_core/', '/include/tensorflow/',
                         install_dir)

    # Copy external code headers into tensorflow_core/include.
    # A symlink would do, but the wheel file that gets created ignores
    # symlink within the directory hierarchy.
    # NOTE(keveman): Figure out how to customize bdist_wheel package so
    # we can do the symlink.
    external_header_locations = [
        'tensorflow_core/include/external/eigen_archive/',
        'tensorflow_core/include/external/com_google_absl/',
    ]
    for location in external_header_locations:
      if location in install_dir:
        extra_dir = install_dir.replace(location, '')
        if not os.path.exists(extra_dir):
          self.mkpath(extra_dir)
        self.copy_file(header, extra_dir)

    if not os.path.exists(install_dir):
      self.mkpath(install_dir)
    return self.copy_file(header, install_dir)

  def run(self):
    hdrs = self.distribution.headers
    if not hdrs:
      return

    self.mkpath(self.install_dir)
    for header in hdrs:
      (out, _) = self.mkdir_and_copy_file(header)
      self.outfiles.append(out)

  def get_inputs(self):
    return self.distribution.headers or []

  def get_outputs(self):
    return self.outfiles


def find_files(pattern, root):
  """Return all the files matching pattern below root dir."""
  for dirpath, _, files in os.walk(root):
    for filename in fnmatch.filter(files, pattern):
      yield os.path.join(dirpath, filename)


so_lib_paths = [
    i for i in os.listdir('.')
    if os.path.isdir(i) and fnmatch.fnmatch(i, '_solib_*')
]

matches = []
for path in so_lib_paths:
  matches.extend(
      ['../' + x for x in find_files('*', path) if '.py' not in x]
  )

if os.name == 'nt':
  EXTENSION_NAME = 'python/_pywrap_tensorflow_internal.pyd'
else:
  EXTENSION_NAME = 'python/_pywrap_tensorflow_internal.so'

headers = (
    list(find_files('*.h', 'tensorflow_core/core')) +
    list(find_files('*.h', 'tensorflow_core/stream_executor')) +
    list(find_files('*.h', 'google/com_google_protobuf/src')) +
    list(find_files('*.inc', 'google/com_google_protobuf/src')) +
    list(find_files('*', 'third_party/eigen3')) + list(
        find_files('*.h', 'tensorflow_core/include/external/com_google_absl')) +
    list(
        find_files('*.inc', 'tensorflow_core/include/external/com_google_absl'))
    + list(find_files('*', 'tensorflow_core/include/external/eigen_archive')))

setup(
    name=project_name,
    version=_VERSION.replace('-', ''),
    description=DOCLINES[0],
    long_description='\n'.join(DOCLINES[2:]),
    url='https://www.tensorflow.org/',
    download_url='https://github.com/tensorflow/tensorflow/tags',
    author='Google Inc.',
    author_email='packages@tensorflow.org',
    # Contained modules and scripts.
    packages=find_packages(),
    entry_points={
        'console_scripts': CONSOLE_SCRIPTS,
    },
    headers=headers,
    install_requires=REQUIRED_PACKAGES,
    tests_require=REQUIRED_PACKAGES + TEST_PACKAGES,
    # Add in any packaged data.
    include_package_data=True,
    package_data={
        'tensorflow': [
            EXTENSION_NAME,
        ] + matches,
    },
    zip_safe=False,
    distclass=BinaryDistribution,
    cmdclass={
        'install_headers': InstallHeaders,
        'install': InstallCommand,
    },
    # PyPI package information.
    classifiers=[
        'Development Status :: 5 - Production/Stable',
        'Intended Audience :: Developers',
        'Intended Audience :: Education',
        'Intended Audience :: Science/Research',
        'License :: OSI Approved :: Apache Software License',
        'Programming Language :: Python :: 2',
        'Programming Language :: Python :: 2.7',
        'Programming Language :: Python :: 3',
        'Programming Language :: Python :: 3.4',
        'Programming Language :: Python :: 3.5',
        'Programming Language :: Python :: 3.6',
        'Programming Language :: Python :: 3.7',
        'Topic :: Scientific/Engineering',
        'Topic :: Scientific/Engineering :: Mathematics',
        'Topic :: Scientific/Engineering :: Artificial Intelligence',
        'Topic :: Software Development',
        'Topic :: Software Development :: Libraries',
        'Topic :: Software Development :: Libraries :: Python Modules',
    ],
    license='Apache 2.0',
    keywords='tensorflow tensor machine learning',
)<|MERGE_RESOLUTION|>--- conflicted
+++ resolved
@@ -64,12 +64,8 @@
     'gast == 0.2.2',
     'google_pasta >= 0.1.6',
     'keras_applications >= 1.0.8',
-<<<<<<< HEAD
-    'keras_preprocessing >= 1.0.5',
+    'keras_preprocessing >= 1.1.0',
     'networkx >= 2.2',
-=======
-    'keras_preprocessing >= 1.1.0',
->>>>>>> 1920c9b9
     'numpy >= 1.16.0, < 2.0',
     'opt_einsum >= 2.3.2',
     'protobuf >= 3.8.0',
