# Copyright 2018 The TensorFlow Authors. All Rights Reserved.
#
# Licensed under the Apache License, Version 2.0 (the "License");
# you may not use this file except in compliance with the License.
# You may obtain a copy of the License at
#
#     http://www.apache.org/licenses/LICENSE-2.0
#
# Unless required by applicable law or agreed to in writing, software
# distributed under the License is distributed on an "AS IS" BASIS,
# WITHOUT WARRANTIES OR CONDITIONS OF ANY KIND, either express or implied.
# See the License for the specific language governing permissions and
# limitations under the License.
# ==============================================================================
"""Tests for the input_lib library."""

from __future__ import absolute_import
from __future__ import division
from __future__ import print_function

from absl.testing import parameterized
from tensorflow.contrib.distribute.python import multi_worker_test_base
from tensorflow.python.data.ops import dataset_ops
from tensorflow.python.distribute import combinations
from tensorflow.python.distribute import distribute_lib
from tensorflow.python.distribute import input_lib
from tensorflow.python.distribute import values
from tensorflow.python.eager import context
from tensorflow.python.eager import test
from tensorflow.python.framework import errors
from tensorflow.python.ops import control_flow_ops
from tensorflow.python.util import nest


class InputIteratorTestBase(test.TestCase):

  def _create_iterator(self, input_type, dataset_fn, worker_device_pairs,
<<<<<<< HEAD
                       devices, split_batch_by):
=======
                       devices, split_batch_by,
                       enable_get_next_as_optional):
>>>>>>> 51acb2b2
    device_map = values.ReplicaDeviceMap(devices)
    input_workers = input_lib.InputWorkers(device_map, worker_device_pairs)

    if input_type == "input_fn":
      input_contexts = []
      for i in range(input_workers.num_workers):
        input_contexts.append(
            distribute_lib.InputContext(
                num_input_pipelines=input_workers.num_workers,
                input_pipeline_id=i,
                num_replicas_in_sync=len(devices)))

<<<<<<< HEAD
      iterator = input_lib.InputFunctionIterator(dataset_fn, input_workers,
                                                 input_contexts)
    else:
      iterator = input_lib.DatasetIterator(
          dataset_fn(distribute_lib.InputContext()), input_workers,
          split_batch_by)
=======
      iterator = input_lib.InputFunctionIterator(
          dataset_fn, input_workers, input_contexts,
          _enable_get_next_as_optional=enable_get_next_as_optional)
    else:
      iterator = input_lib.DatasetIterator(
          dataset_fn(distribute_lib.InputContext()), input_workers,
          split_batch_by,
          _enable_get_next_as_optional=enable_get_next_as_optional)
>>>>>>> 51acb2b2
    return iterator

  def _test_iterator(self,
                     input_type,
                     dataset_fn,
                     worker_device_pairs,
                     expected_values,
                     sess=None,
<<<<<<< HEAD
                     split_batch_by=None):
    devices = nest.flatten([ds for _, ds in worker_device_pairs])
    iterator = self._create_iterator(
        input_type, dataset_fn, worker_device_pairs, devices, split_batch_by)
=======
                     split_batch_by=None,
                     enable_get_next_as_optional=False):
    devices = nest.flatten([ds for _, ds in worker_device_pairs])
    iterator = self._create_iterator(
        input_type, dataset_fn, worker_device_pairs, devices, split_batch_by,
        enable_get_next_as_optional)
>>>>>>> 51acb2b2

    evaluate = lambda x: sess.run(x) if sess else self.evaluate(x)
    evaluate(control_flow_ops.group(iterator.initialize()))

    for expected_value in expected_values:
      next_element = iterator.get_next()
      computed_value = evaluate(
          [values.select_replica(r, next_element) for r in range(len(devices))])
      self.assertEqual(len(expected_value), len(computed_value))
      for i in range(len(expected_value)):
        self.assertAllEqual(expected_value[i], computed_value[i])

    with self.assertRaises(errors.OutOfRangeError):
      next_element = iterator.get_next()
      evaluate(
          [values.select_replica(r, next_element) for r in range(len(devices))])

    # After re-initializing the iterator, should be able to iterate again.
    evaluate(control_flow_ops.group(iterator.initialize()))

    for expected_value in expected_values:
      next_element = iterator.get_next()
      computed_value = evaluate(
          [values.select_replica(r, next_element) for r in range(len(devices))])
      self.assertEqual(len(expected_value), len(computed_value))
      for i in range(len(expected_value)):
        self.assertAllEqual(expected_value[i], computed_value[i])


class InputIteratorSingleWorkerTest(InputIteratorTestBase,
                                    parameterized.TestCase):

  @combinations.generate(combinations.combine(
      mode=["graph", "eager"],
      input_type=["input_fn", "dataset"]))
  def testOneDeviceCPU(self, input_type):
    worker_device_pairs = [("", ["/device:CPU:0"])]
    dataset_fn = lambda _: dataset_ops.Dataset.range(10)

    expected_values = [[i] for i in range(10)]

    self._test_iterator(input_type, dataset_fn, worker_device_pairs,
                        expected_values)

  @combinations.generate(combinations.combine(
      mode=["graph", "eager"],
      input_type=["input_fn", "dataset"],
      required_gpus=1))
  def testTwoDevicesOneGPUOneCPU(self, input_type):
    worker_device_pairs = [("", ["/device:GPU:0", "/device:CPU:0"])]
    dataset_fn = lambda _: dataset_ops.Dataset.range(10)

    expected_values = [[i, i+1] for i in range(0, 10, 2)]

    self._test_iterator(input_type, dataset_fn, worker_device_pairs,
                        expected_values)

  @combinations.generate(combinations.combine(
      mode=["graph", "eager"],
      input_type=["input_fn", "dataset"],
      required_gpus=1))
  def testTupleDataset(self, input_type):
    worker_device_pairs = [("", ["/device:GPU:0", "/device:CPU:0"])]

    def dataset_fn(ctx):
      del ctx
      dataset1 = dataset_ops.Dataset.range(10)
      dataset2 = dataset_ops.Dataset.range(10).map(lambda x: x**2)
      return dataset_ops.Dataset.zip((dataset1, dataset2))

    expected_values = [[(i, i**2), (i+1, (i+1)**2)] for i in range(0, 10, 2)]

    self._test_iterator(input_type, dataset_fn, worker_device_pairs,
                        expected_values)

  @combinations.generate(
      combinations.combine(
          mode=["graph", "eager"],
          input_type=["input_fn", "dataset"],
          required_gpus=1))
  def testUnevenDatasetBatches(self, input_type):
    worker_device_pairs = [("", ["/device:GPU:0", "/device:CPU:0"])]
    dataset_fn = lambda _: dataset_ops.Dataset.range(9).batch(2)

    # The last global batch only contains data for one replica.
    expected_values = [[[0, 1], [2, 3]], [[4, 5], [6, 7]], [[8], []]]
    self._test_iterator(input_type, dataset_fn, worker_device_pairs,
                        expected_values, enable_get_next_as_optional=True)

  @combinations.generate(combinations.combine(
      mode=["graph", "eager"],
      input_type=["dataset"],
      split_batch_by=[None, 2],
      required_gpus=1))
  def testBatchSplitting(self, input_type, split_batch_by):
    worker_device_pairs = [("", ["/device:GPU:0", "/device:CPU:0"])]
    batch_size = 10
    dataset_fn = lambda _: dataset_ops.Dataset.range(100).batch(batch_size)

    updated_batch_size = (
        batch_size // split_batch_by if split_batch_by else batch_size)
    expected_values = [[range(i, i+updated_batch_size),
                        range(i+updated_batch_size, i+2*updated_batch_size)]
                       for i in range(0, 100, updated_batch_size*2)]

    self._test_iterator(input_type, dataset_fn, worker_device_pairs,
                        expected_values, sess=None,
                        split_batch_by=split_batch_by)


class InputIteratorMultiWorkerTest(
    multi_worker_test_base.MultiWorkerTestBase, InputIteratorTestBase,
    parameterized.TestCase):

  def _cpu_devices(self):
    return [
        ("/job:worker/replica:0/task:0",
         ["/job:worker/replica:0/task:0/device:CPU:0"]),
        ("/job:worker/replica:0/task:1",
         ["/job:worker/replica:0/task:1/device:CPU:0"])]

  def _cpu_and_one_gpu_devices(self):
    return [
        ("/job:worker/replica:0/task:0", [
            "/job:worker/replica:0/task:0/device:GPU:0",
            "/job:worker/replica:0/task:0/device:CPU:0"
        ]),
        ("/job:worker/replica:0/task:1", [
            "/job:worker/replica:0/task:1/device:GPU:0",
            "/job:worker/replica:0/task:1/device:CPU:0"
        ])
    ]

  @combinations.generate(combinations.combine(
      mode=["graph"],
      input_type=["input_fn", "dataset"]))
  def testOneDevicePerWorker(self, input_type):
    worker_devices = self._cpu_devices()
    with context.graph_mode(), self.cached_session() as sess:
      dataset_fn = lambda _: dataset_ops.Dataset.range(4)
      self._test_iterator(input_type, dataset_fn, worker_devices,
                          [[0, 0], [1, 1], [2, 2], [3, 3]], sess)

  @combinations.generate(combinations.combine(
      mode=["graph"],
      input_type=["input_fn", "dataset"],
      required_gpus=1))
  def testTwoDevicesPerWorker(self, input_type):
    worker_devices = self._cpu_and_one_gpu_devices()
    with context.graph_mode(), self.cached_session() as sess:
      dataset_fn = lambda _: dataset_ops.Dataset.range(4)
      self._test_iterator(input_type, dataset_fn, worker_devices,
                          [[0, 1, 0, 1], [2, 3, 2, 3]], sess)

  @combinations.generate(combinations.combine(
      mode=["graph"],
      input_type=["input_fn", "dataset"]))
  def testTupleDataset(self, input_type):
    worker_devices = self._cpu_devices()
    with context.graph_mode(), self.cached_session() as sess:

      def dataset_fn(ctx):
        del ctx
        dataset1 = dataset_ops.Dataset.range(4)
        dataset2 = dataset_ops.Dataset.range(4).map(lambda x: x**2)
        return dataset_ops.Dataset.zip((dataset1, dataset2))

      expected_values = [[(i, i**2), (i, i**2)] for i in range(0, 4)]
      self._test_iterator(input_type, dataset_fn, worker_devices,
                          expected_values, sess)

  @combinations.generate(
      combinations.combine(
          mode=["graph"], input_type=["input_fn", "dataset"], required_gpus=1))
  def testUnevenDatasetBatches(self, input_type):
    worker_devices = self._cpu_and_one_gpu_devices()
    with context.graph_mode(), self.cached_session() as sess:
      dataset_fn = lambda _: dataset_ops.Dataset.range(9).batch(2)
      expected_values = [[[0, 1], [2, 3], [0, 1], [2, 3]],
                         [[4, 5], [6, 7], [4, 5], [6, 7]], [[8], [], [8], []]]
      self._test_iterator(input_type, dataset_fn, worker_devices,
<<<<<<< HEAD
                          expected_values, sess)
=======
                          expected_values, sess,
                          enable_get_next_as_optional=True)
>>>>>>> 51acb2b2

  @combinations.generate(
      combinations.combine(
          mode=["graph"], input_type=["input_fn"], required_gpus=1))
  def testDifferentDatasets(self, input_type):
    worker_devices = self._cpu_and_one_gpu_devices()
    with context.graph_mode(), self.cached_session() as sess:

      def dataset_fn(ctx):
        if ctx.input_pipeline_id == 0:
          return dataset_ops.Dataset.range(8).batch(2)
        else:
          return dataset_ops.Dataset.range(9).batch(2)

      expected_values = [[[0, 1], [2, 3], [0, 1], [2, 3]],
                         [[4, 5], [6, 7], [4, 5], [6, 7]], [[], [], [8], []]]
      self._test_iterator(input_type, dataset_fn, worker_devices,
<<<<<<< HEAD
                          expected_values, sess)
=======
                          expected_values, sess,
                          enable_get_next_as_optional=True)
>>>>>>> 51acb2b2


if __name__ == "__main__":
  test.main()<|MERGE_RESOLUTION|>--- conflicted
+++ resolved
@@ -35,12 +35,8 @@
 class InputIteratorTestBase(test.TestCase):
 
   def _create_iterator(self, input_type, dataset_fn, worker_device_pairs,
-<<<<<<< HEAD
-                       devices, split_batch_by):
-=======
                        devices, split_batch_by,
                        enable_get_next_as_optional):
->>>>>>> 51acb2b2
     device_map = values.ReplicaDeviceMap(devices)
     input_workers = input_lib.InputWorkers(device_map, worker_device_pairs)
 
@@ -53,14 +49,6 @@
                 input_pipeline_id=i,
                 num_replicas_in_sync=len(devices)))
 
-<<<<<<< HEAD
-      iterator = input_lib.InputFunctionIterator(dataset_fn, input_workers,
-                                                 input_contexts)
-    else:
-      iterator = input_lib.DatasetIterator(
-          dataset_fn(distribute_lib.InputContext()), input_workers,
-          split_batch_by)
-=======
       iterator = input_lib.InputFunctionIterator(
           dataset_fn, input_workers, input_contexts,
           _enable_get_next_as_optional=enable_get_next_as_optional)
@@ -69,7 +57,6 @@
           dataset_fn(distribute_lib.InputContext()), input_workers,
           split_batch_by,
           _enable_get_next_as_optional=enable_get_next_as_optional)
->>>>>>> 51acb2b2
     return iterator
 
   def _test_iterator(self,
@@ -78,19 +65,12 @@
                      worker_device_pairs,
                      expected_values,
                      sess=None,
-<<<<<<< HEAD
-                     split_batch_by=None):
-    devices = nest.flatten([ds for _, ds in worker_device_pairs])
-    iterator = self._create_iterator(
-        input_type, dataset_fn, worker_device_pairs, devices, split_batch_by)
-=======
                      split_batch_by=None,
                      enable_get_next_as_optional=False):
     devices = nest.flatten([ds for _, ds in worker_device_pairs])
     iterator = self._create_iterator(
         input_type, dataset_fn, worker_device_pairs, devices, split_batch_by,
         enable_get_next_as_optional)
->>>>>>> 51acb2b2
 
     evaluate = lambda x: sess.run(x) if sess else self.evaluate(x)
     evaluate(control_flow_ops.group(iterator.initialize()))
@@ -272,12 +252,8 @@
       expected_values = [[[0, 1], [2, 3], [0, 1], [2, 3]],
                          [[4, 5], [6, 7], [4, 5], [6, 7]], [[8], [], [8], []]]
       self._test_iterator(input_type, dataset_fn, worker_devices,
-<<<<<<< HEAD
-                          expected_values, sess)
-=======
                           expected_values, sess,
                           enable_get_next_as_optional=True)
->>>>>>> 51acb2b2
 
   @combinations.generate(
       combinations.combine(
@@ -295,12 +271,8 @@
       expected_values = [[[0, 1], [2, 3], [0, 1], [2, 3]],
                          [[4, 5], [6, 7], [4, 5], [6, 7]], [[], [], [8], []]]
       self._test_iterator(input_type, dataset_fn, worker_devices,
-<<<<<<< HEAD
-                          expected_values, sess)
-=======
                           expected_values, sess,
                           enable_get_next_as_optional=True)
->>>>>>> 51acb2b2
 
 
 if __name__ == "__main__":
