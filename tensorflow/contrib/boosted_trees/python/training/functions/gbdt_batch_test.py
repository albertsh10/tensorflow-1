--- conflicted
+++ resolved
@@ -1149,15 +1149,9 @@
       expected_leaf_1 = [-3.4480, -3.4429, 13.8490, -3.45, -3.4508]
       expected_leaf_2 = [-1.2547, -1.3145, 1.52, 2.3875, -1.3264]
       self.assertArrayNear(expected_leaf_1,
-<<<<<<< HEAD
-                           output.trees[0].nodes[1].leaf.vector.value, 2e-3)
-      self.assertArrayNear(expected_leaf_2,
-                           output.trees[0].nodes[2].leaf.vector.value, 2e-3)
-=======
                            output.trees[0].nodes[1].leaf.vector.value, 3e-3)
       self.assertArrayNear(expected_leaf_2,
                            output.trees[0].nodes[2].leaf.vector.value, 3e-3)
->>>>>>> 51acb2b2
 
   def testTrainFnMulticlassDiagonalHessian(self):
     """Tests the GBDT train for multiclass diagonal hessian."""
